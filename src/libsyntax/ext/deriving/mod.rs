// Copyright 2012-2015 The Rust Project Developers. See the COPYRIGHT
// file at the top-level directory of this distribution and at
// http://rust-lang.org/COPYRIGHT.
//
// Licensed under the Apache License, Version 2.0 <LICENSE-APACHE or
// http://www.apache.org/licenses/LICENSE-2.0> or the MIT license
// <LICENSE-MIT or http://opensource.org/licenses/MIT>, at your
// option. This file may not be copied, modified, or distributed
// except according to those terms.

//! The compiler code necessary to implement the `#[derive]` extensions.
//!
//! FIXME (#2810): hygiene. Search for "__" strings (in other files too). We also assume "extra" is
//! the standard library, and "std" is the core library.

<<<<<<< HEAD
use ast::{Item, MetaItem, MetaWord};
use attr::AttrMetaMethods;
use ext::base::{ExtCtxt, SyntaxEnv, Decorator, ItemDecorator, Modifier};
use ext::build::AstBuilder;
use feature_gate;
use codemap::Span;
use parse::token::{intern, intern_and_get_ident};
use ptr::P;
=======
use ast::{MetaItem, MetaList, MetaNameValue, MetaWord};
use ext::base::{Annotatable, ExtCtxt};
use codemap::Span;
>>>>>>> 143f2db3

macro_rules! pathvec {
    ($($x:ident)::+) => (
        vec![ $( stringify!($x) ),+ ]
    )
}

macro_rules! path {
    ($($x:tt)*) => (
        ::ext::deriving::generic::ty::Path::new( pathvec!( $($x)* ) )
    )
}

macro_rules! path_local {
    ($x:ident) => (
        ::ext::deriving::generic::ty::Path::new_local(stringify!($x))
    )
}

macro_rules! pathvec_std {
    ($cx:expr, $first:ident :: $($rest:ident)::+) => (
        if $cx.use_std {
            pathvec!(std :: $($rest)::+)
        } else {
            pathvec!($first :: $($rest)::+)
        }
    )
}

macro_rules! path_std {
    ($($x:tt)*) => (
        ::ext::deriving::generic::ty::Path::new( pathvec_std!( $($x)* ) )
    )
}

pub mod bounds;
pub mod clone;
pub mod encodable;
pub mod decodable;
pub mod hash;
pub mod show;
pub mod default;
pub mod primitive;

#[path="cmp/partial_eq.rs"]
pub mod partial_eq;
#[path="cmp/eq.rs"]
pub mod eq;
#[path="cmp/partial_ord.rs"]
pub mod partial_ord;
#[path="cmp/ord.rs"]
pub mod ord;


pub mod generic;

<<<<<<< HEAD
fn expand_derive(cx: &mut ExtCtxt,
                 _: Span,
                 mitem: &MetaItem,
                 item: P<Item>) -> P<Item> {
    item.map(|mut item| {
        if mitem.value_str().is_some() {
            cx.span_err(mitem.span, "unexpected value in `derive`");
=======
pub fn expand_deprecated_deriving(cx: &mut ExtCtxt,
                                  span: Span,
                                  _: &MetaItem,
                                  _: &Annotatable,
                                  _: Box<FnMut(Annotatable)>) {
    cx.span_err(span, "`deriving` has been renamed to `derive`");
}

pub fn expand_meta_derive(cx: &mut ExtCtxt,
                          span: Span,
                          mitem: &MetaItem,
                          annotatable: &Annotatable,
                          mut push: Box<FnMut(Annotatable)>)
{
    // Derive can only be applied to items
    let item = match annotatable {
        &Annotatable::Item(ref it) => it.clone(),
        _ => {
            cx.span_err(span, "`derive` can only be applied to items");
            return;
        }
    };

    match mitem.node {
        MetaNameValue(_, ref l) => {
            cx.span_err(l.span, "unexpected value in `derive`");
>>>>>>> 143f2db3
        }

        let traits = mitem.meta_item_list().unwrap_or(&[]);
        if traits.is_empty() {
            cx.span_warn(mitem.span, "empty trait list in `derive`");
        }

        for titem in traits.iter().rev() {
            let tname = match titem.node {
                MetaWord(ref tname) => tname,
                _ => {
                    cx.span_err(titem.span, "malformed `derive` entry");
                    continue;
                }
            };

            if !(is_builtin_trait(tname) || cx.ecfg.enable_custom_derive()) {
                feature_gate::emit_feature_err(&cx.parse_sess.span_diagnostic,
                                               "custom_derive",
                                               titem.span,
                                               feature_gate::EXPLAIN_CUSTOM_DERIVE);
                continue;
            }

            // #[derive(Foo, Bar)] expands to #[derive_Foo] #[derive_Bar]
            item.attrs.push(cx.attribute(titem.span, cx.meta_word(titem.span,
                intern_and_get_ident(&format!("derive_{}", tname)))));
        }
<<<<<<< HEAD

        item
    })
}

macro_rules! derive_traits {
    ($( $name:expr => $func:path, )+) => {
        pub fn register_all(env: &mut SyntaxEnv) {
            // Define the #[derive_*] extensions.
            $({
                struct DeriveExtension;

                impl ItemDecorator for DeriveExtension {
                    fn expand(&self,
                              ecx: &mut ExtCtxt,
                              sp: Span,
                              mitem: &MetaItem,
                              item: &Item,
                              push: &mut FnMut(P<Item>)) {
                        warn_if_deprecated(ecx, sp, $name);
                        $func(ecx, sp, mitem, item, push);
=======
        MetaList(_, ref titems) => {
            for titem in titems.iter().rev() {
                match titem.node {
                    MetaNameValue(ref tname, _) |
                    MetaList(ref tname, _) |
                    MetaWord(ref tname) => {
                        macro_rules! expand {
                            ($func:path) => ($func(cx, titem.span, &**titem,
                                                   &*item, |i| push(Annotatable::Item(i))))
                        }

                        match tname.get() {
                            "Clone" => expand!(clone::expand_deriving_clone),

                            "Hash" => expand!(hash::expand_deriving_hash),

                            "RustcEncodable" => {
                                expand!(encodable::expand_deriving_rustc_encodable)
                            }
                            "RustcDecodable" => {
                                expand!(decodable::expand_deriving_rustc_decodable)
                            }
                            "Encodable" => {
                                cx.span_warn(titem.span,
                                             "derive(Encodable) is deprecated \
                                              in favor of derive(RustcEncodable)");

                                expand!(encodable::expand_deriving_encodable)
                            }
                            "Decodable" => {
                                cx.span_warn(titem.span,
                                             "derive(Decodable) is deprecated \
                                              in favor of derive(RustcDecodable)");

                                expand!(decodable::expand_deriving_decodable)
                            }

                            "PartialEq" => expand!(eq::expand_deriving_eq),
                            "Eq" => expand!(totaleq::expand_deriving_totaleq),
                            "PartialOrd" => expand!(ord::expand_deriving_ord),
                            "Ord" => expand!(totalord::expand_deriving_totalord),

                            "Rand" => expand!(rand::expand_deriving_rand),

                            "Show" => {
                                cx.span_warn(titem.span,
                                             "derive(Show) is deprecated \
                                              in favor of derive(Debug)");

                                expand!(show::expand_deriving_show)
                            },

                            "Debug" => expand!(show::expand_deriving_show),

                            "Default" => expand!(default::expand_deriving_default),

                            "FromPrimitive" => expand!(primitive::expand_deriving_from_primitive),

                            "Send" => expand!(bounds::expand_deriving_bound),
                            "Sync" => expand!(bounds::expand_deriving_bound),
                            "Copy" => expand!(bounds::expand_deriving_bound),

                            ref tname => {
                                cx.span_err(titem.span,
                                            &format!("unknown `derive` \
                                                     trait: `{}`",
                                                    *tname)[]);
                            }
                        };
>>>>>>> 143f2db3
                    }
                }

                env.insert(intern(concat!("derive_", $name)),
                           Decorator(Box::new(DeriveExtension)));
            })+

            env.insert(intern("derive"),
                       Modifier(Box::new(expand_derive)));
        }

        fn is_builtin_trait(name: &str) -> bool {
            match name {
                $( $name )|+ => true,
                _ => false,
            }
        }
    }
}

derive_traits! {
    "Clone" => clone::expand_deriving_clone,

    "Hash" => hash::expand_deriving_hash,

    "RustcEncodable" => encodable::expand_deriving_rustc_encodable,

    "RustcDecodable" => decodable::expand_deriving_rustc_decodable,

    "PartialEq" => partial_eq::expand_deriving_partial_eq,
    "Eq" => eq::expand_deriving_eq,
    "PartialOrd" => partial_ord::expand_deriving_partial_ord,
    "Ord" => ord::expand_deriving_ord,

    "Debug" => show::expand_deriving_show,

    "Default" => default::expand_deriving_default,

    "FromPrimitive" => primitive::expand_deriving_from_primitive,

    "Send" => bounds::expand_deriving_unsafe_bound,
    "Sync" => bounds::expand_deriving_unsafe_bound,
    "Copy" => bounds::expand_deriving_copy,

    // deprecated
    "Show" => show::expand_deriving_show,
    "Encodable" => encodable::expand_deriving_encodable,
    "Decodable" => decodable::expand_deriving_decodable,
}

#[inline] // because `name` is a compile-time constant
fn warn_if_deprecated(ecx: &mut ExtCtxt, sp: Span, name: &str) {
    if let Some(replacement) = match name {
        "Show" => Some("Debug"),
        "Encodable" => Some("RustcEncodable"),
        "Decodable" => Some("RustcDecodable"),
        _ => None,
    } {
        ecx.span_warn(sp, &format!("derive({}) is deprecated in favor of derive({})",
                                   name, replacement));
    }
}<|MERGE_RESOLUTION|>--- conflicted
+++ resolved
@@ -13,20 +13,14 @@
 //! FIXME (#2810): hygiene. Search for "__" strings (in other files too). We also assume "extra" is
 //! the standard library, and "std" is the core library.
 
-<<<<<<< HEAD
-use ast::{Item, MetaItem, MetaWord};
+use ast::{Item, MetaItem, MetaWord, MetaList, MetaNameValue};
 use attr::AttrMetaMethods;
-use ext::base::{ExtCtxt, SyntaxEnv, Decorator, ItemDecorator, Modifier};
+use ext::base::{ExtCtxt, SyntaxEnv, Decorator, ItemDecorator, Modifier, Annotatable};
 use ext::build::AstBuilder;
 use feature_gate;
 use codemap::Span;
 use parse::token::{intern, intern_and_get_ident};
 use ptr::P;
-=======
-use ast::{MetaItem, MetaList, MetaNameValue, MetaWord};
-use ext::base::{Annotatable, ExtCtxt};
-use codemap::Span;
->>>>>>> 143f2db3
 
 macro_rules! pathvec {
     ($($x:ident)::+) => (
@@ -83,29 +77,11 @@
 
 pub mod generic;
 
-<<<<<<< HEAD
 fn expand_derive(cx: &mut ExtCtxt,
-                 _: Span,
+                 span: Span,
                  mitem: &MetaItem,
-                 item: P<Item>) -> P<Item> {
-    item.map(|mut item| {
-        if mitem.value_str().is_some() {
-            cx.span_err(mitem.span, "unexpected value in `derive`");
-=======
-pub fn expand_deprecated_deriving(cx: &mut ExtCtxt,
-                                  span: Span,
-                                  _: &MetaItem,
-                                  _: &Annotatable,
-                                  _: Box<FnMut(Annotatable)>) {
-    cx.span_err(span, "`deriving` has been renamed to `derive`");
-}
-
-pub fn expand_meta_derive(cx: &mut ExtCtxt,
-                          span: Span,
-                          mitem: &MetaItem,
-                          annotatable: &Annotatable,
-                          mut push: Box<FnMut(Annotatable)>)
-{
+                 annotatable: &Annotatable)
+                 -> P<Annotatable> {
     // Derive can only be applied to items
     let item = match annotatable {
         &Annotatable::Item(ref it) => it.clone(),
@@ -115,10 +91,9 @@
         }
     };
 
-    match mitem.node {
-        MetaNameValue(_, ref l) => {
-            cx.span_err(l.span, "unexpected value in `derive`");
->>>>>>> 143f2db3
+    item.map(|mut item| {
+        if mitem.value_str().is_some() {
+            cx.span_err(mitem.span, "unexpected value in `derive`");
         }
 
         let traits = mitem.meta_item_list().unwrap_or(&[]);
@@ -147,9 +122,8 @@
             item.attrs.push(cx.attribute(titem.span, cx.meta_word(titem.span,
                 intern_and_get_ident(&format!("derive_{}", tname)))));
         }
-<<<<<<< HEAD
-
-        item
+
+        Annotatable::Item(item)
     })
 }
 
@@ -169,77 +143,6 @@
                               push: &mut FnMut(P<Item>)) {
                         warn_if_deprecated(ecx, sp, $name);
                         $func(ecx, sp, mitem, item, push);
-=======
-        MetaList(_, ref titems) => {
-            for titem in titems.iter().rev() {
-                match titem.node {
-                    MetaNameValue(ref tname, _) |
-                    MetaList(ref tname, _) |
-                    MetaWord(ref tname) => {
-                        macro_rules! expand {
-                            ($func:path) => ($func(cx, titem.span, &**titem,
-                                                   &*item, |i| push(Annotatable::Item(i))))
-                        }
-
-                        match tname.get() {
-                            "Clone" => expand!(clone::expand_deriving_clone),
-
-                            "Hash" => expand!(hash::expand_deriving_hash),
-
-                            "RustcEncodable" => {
-                                expand!(encodable::expand_deriving_rustc_encodable)
-                            }
-                            "RustcDecodable" => {
-                                expand!(decodable::expand_deriving_rustc_decodable)
-                            }
-                            "Encodable" => {
-                                cx.span_warn(titem.span,
-                                             "derive(Encodable) is deprecated \
-                                              in favor of derive(RustcEncodable)");
-
-                                expand!(encodable::expand_deriving_encodable)
-                            }
-                            "Decodable" => {
-                                cx.span_warn(titem.span,
-                                             "derive(Decodable) is deprecated \
-                                              in favor of derive(RustcDecodable)");
-
-                                expand!(decodable::expand_deriving_decodable)
-                            }
-
-                            "PartialEq" => expand!(eq::expand_deriving_eq),
-                            "Eq" => expand!(totaleq::expand_deriving_totaleq),
-                            "PartialOrd" => expand!(ord::expand_deriving_ord),
-                            "Ord" => expand!(totalord::expand_deriving_totalord),
-
-                            "Rand" => expand!(rand::expand_deriving_rand),
-
-                            "Show" => {
-                                cx.span_warn(titem.span,
-                                             "derive(Show) is deprecated \
-                                              in favor of derive(Debug)");
-
-                                expand!(show::expand_deriving_show)
-                            },
-
-                            "Debug" => expand!(show::expand_deriving_show),
-
-                            "Default" => expand!(default::expand_deriving_default),
-
-                            "FromPrimitive" => expand!(primitive::expand_deriving_from_primitive),
-
-                            "Send" => expand!(bounds::expand_deriving_bound),
-                            "Sync" => expand!(bounds::expand_deriving_bound),
-                            "Copy" => expand!(bounds::expand_deriving_bound),
-
-                            ref tname => {
-                                cx.span_err(titem.span,
-                                            &format!("unknown `derive` \
-                                                     trait: `{}`",
-                                                    *tname)[]);
-                            }
-                        };
->>>>>>> 143f2db3
                     }
                 }
 
