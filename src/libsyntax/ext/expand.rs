// Copyright 2012-2014 The Rust Project Developers. See the COPYRIGHT
// file at the top-level directory of this distribution and at
// http://rust-lang.org/COPYRIGHT.
//
// Licensed under the Apache License, Version 2.0 <LICENSE-APACHE or
// http://www.apache.org/licenses/LICENSE-2.0> or the MIT license
// <LICENSE-MIT or http://opensource.org/licenses/MIT>, at your
// option. This file may not be copied, modified, or distributed
// except according to those terms.

use ast::{Block, Crate, DeclLocal, ExprMac, PatMac};
use ast::{Local, Ident, MacInvocTT};
use ast::{ItemMac, MacStmtWithSemicolon, Mrk, Stmt, StmtDecl, StmtMac};
use ast::{StmtExpr, StmtSemi};
use ast::TokenTree;
use ast;
use ext::mtwt;
use ext::build::AstBuilder;
use attr;
use attr::AttrMetaMethods;
use codemap;
use codemap::{Span, Spanned, ExpnInfo, NameAndSpan, MacroBang, MacroAttribute};
use ext::base::*;
use feature_gate::{self, Features};
use fold;
use fold::*;
use parse;
use parse::token::{fresh_mark, fresh_name, intern};
use parse::token;
use ptr::P;
use util::small_vector::SmallVector;
use visit;
use visit::Visitor;
use std_inject;

pub fn expand_expr(e: P<ast::Expr>, fld: &mut MacroExpander) -> P<ast::Expr> {
    e.and_then(|ast::Expr {id, node, span}| match node {
        // expr_mac should really be expr_ext or something; it's the
        // entry-point for all syntax extensions.
        ast::ExprMac(mac) => {
            let expanded_expr = match expand_mac_invoc(mac, span,
                                                       |r| r.make_expr(),
                                                       mark_expr, fld) {
                Some(expr) => expr,
                None => {
                    return DummyResult::raw_expr(span);
                }
            };

            // Keep going, outside-in.
            //
            let fully_expanded = fld.fold_expr(expanded_expr);
            fld.cx.bt_pop();

            fully_expanded.map(|e| ast::Expr {
                id: ast::DUMMY_NODE_ID,
                node: e.node,
                span: fld.new_span(span),
            })
        }

        ast::ExprWhile(cond, body, opt_ident) => {
            let cond = fld.fold_expr(cond);
            let (body, opt_ident) = expand_loop_block(body, opt_ident, fld);
            fld.cx.expr(span, ast::ExprWhile(cond, body, opt_ident))
        }

        // Desugar ExprWhileLet
        // From: `[opt_ident]: while let <pat> = <expr> <body>`
        ast::ExprWhileLet(pat, expr, body, opt_ident) => {
            // to:
            //
            //   [opt_ident]: loop {
            //     match <expr> {
            //       <pat> => <body>,
            //       _ => break
            //     }
            //   }

            // `<pat> => <body>`
            let pat_arm = {
                let body_expr = fld.cx.expr_block(body);
                fld.cx.arm(pat.span, vec![pat], body_expr)
            };

            // `_ => break`
            let break_arm = {
                let pat_under = fld.cx.pat_wild(span);
                let break_expr = fld.cx.expr_break(span);
                fld.cx.arm(span, vec![pat_under], break_expr)
            };

            // `match <expr> { ... }`
            let arms = vec![pat_arm, break_arm];
            let match_expr = fld.cx.expr(span,
                                    ast::ExprMatch(expr, arms, ast::MatchSource::WhileLetDesugar));

            // `[opt_ident]: loop { ... }`
            let loop_block = fld.cx.block_expr(match_expr);
            let (loop_block, opt_ident) = expand_loop_block(loop_block, opt_ident, fld);
            fld.cx.expr(span, ast::ExprLoop(loop_block, opt_ident))
        }

        // Desugar ExprIfLet
        // From: `if let <pat> = <expr> <body> [<elseopt>]`
        ast::ExprIfLet(pat, expr, body, mut elseopt) => {
            // to:
            //
            //   match <expr> {
            //     <pat> => <body>,
            //     [_ if <elseopt_if_cond> => <elseopt_if_body>,]
            //     _ => [<elseopt> | ()]
            //   }

            // `<pat> => <body>`
            let pat_arm = {
                let body_expr = fld.cx.expr_block(body);
                fld.cx.arm(pat.span, vec![pat], body_expr)
            };

            // `[_ if <elseopt_if_cond> => <elseopt_if_body>,]`
            let else_if_arms = {
                let mut arms = vec![];
                loop {
                    let elseopt_continue = elseopt
                        .and_then(|els| els.and_then(|els| match els.node {
                        // else if
                        ast::ExprIf(cond, then, elseopt) => {
                            let pat_under = fld.cx.pat_wild(span);
                            arms.push(ast::Arm {
                                attrs: vec![],
                                pats: vec![pat_under],
                                guard: Some(cond),
                                body: fld.cx.expr_block(then)
                            });
                            elseopt.map(|elseopt| (elseopt, true))
                        }
                        _ => Some((P(els), false))
                    }));
                    match elseopt_continue {
                        Some((e, true)) => {
                            elseopt = Some(e);
                        }
                        Some((e, false)) => {
                            elseopt = Some(e);
                            break;
                        }
                        None => {
                            elseopt = None;
                            break;
                        }
                    }
                }
                arms
            };

            let contains_else_clause = elseopt.is_some();

            // `_ => [<elseopt> | ()]`
            let else_arm = {
                let pat_under = fld.cx.pat_wild(span);
                let else_expr = elseopt.unwrap_or_else(|| fld.cx.expr_tuple(span, vec![]));
                fld.cx.arm(span, vec![pat_under], else_expr)
            };

            let mut arms = Vec::with_capacity(else_if_arms.len() + 2);
            arms.push(pat_arm);
            arms.extend(else_if_arms.into_iter());
            arms.push(else_arm);

            let match_expr = fld.cx.expr(span,
                                         ast::ExprMatch(expr, arms,
                                                ast::MatchSource::IfLetDesugar {
                                                    contains_else_clause: contains_else_clause,
                                                }));
            fld.fold_expr(match_expr)
        }

        // Desugar support for ExprIfLet in the ExprIf else position
        ast::ExprIf(cond, blk, elseopt) => {
            let elseopt = elseopt.map(|els| els.and_then(|els| match els.node {
                ast::ExprIfLet(..) => {
                    // wrap the if-let expr in a block
                    let span = els.span;
                    let blk = P(ast::Block {
                        stmts: vec![],
                        expr: Some(P(els)),
                        id: ast::DUMMY_NODE_ID,
                        rules: ast::DefaultBlock,
                        span: span
                    });
                    fld.cx.expr_block(blk)
                }
                _ => P(els)
            }));
            let if_expr = fld.cx.expr(span, ast::ExprIf(cond, blk, elseopt));
            if_expr.map(|e| noop_fold_expr(e, fld))
        }

        ast::ExprLoop(loop_block, opt_ident) => {
            let (loop_block, opt_ident) = expand_loop_block(loop_block, opt_ident, fld);
            fld.cx.expr(span, ast::ExprLoop(loop_block, opt_ident))
        }

        // Desugar ExprForLoop
        // From: `[opt_ident]: for <pat> in <head> <body>`
        ast::ExprForLoop(pat, head, body, opt_ident) => {
            // to:
            //
            //   {
            //     let result = match ::std::iter::IntoIterator::into_iter(<head>) {
            //       mut iter => {
            //         [opt_ident]: loop {
            //           match ::std::iter::Iterator::next(&mut iter) {
            //             ::std::option::Option::Some(<pat>) => <body>,
            //             ::std::option::Option::None => break
            //           }
            //         }
            //       }
            //     };
            //     result
            //   }

            // expand <head>
            let head = fld.fold_expr(head);

            // create an hygienic ident
            let iter = {
                let ident = fld.cx.ident_of("iter");
                let new_ident = fresh_name(&ident);
                let rename = (ident, new_ident);
                let mut rename_list = vec![rename];
                let mut rename_fld = IdentRenamer{ renames: &mut rename_list };

                rename_fld.fold_ident(ident)
            };

            let pat_span = pat.span;
            // `:;std::option::Option::Some(<pat>) => <body>`
            let pat_arm = {
                let body_expr = fld.cx.expr_block(body);
                let some_pat = fld.cx.pat_some(pat_span, pat);

                fld.cx.arm(pat_span, vec![some_pat], body_expr)
            };

            // `::std::option::Option::None => break`
            let break_arm = {
                let break_expr = fld.cx.expr_break(span);

                fld.cx.arm(span, vec![fld.cx.pat_none(span)], break_expr)
            };

            // `match ::std::iter::Iterator::next(&mut iter) { ... }`
            let match_expr = {
                let next_path = {
                    let strs = vec![
                        fld.cx.ident_of_std("core"),
                        fld.cx.ident_of("iter"),
                        fld.cx.ident_of("Iterator"),
                        fld.cx.ident_of("next"),
                    ];

                    fld.cx.path_global(span, strs)
                };
                let ref_mut_iter = fld.cx.expr_mut_addr_of(span, fld.cx.expr_ident(span, iter));
                let next_expr =
                    fld.cx.expr_call(span, fld.cx.expr_path(next_path), vec![ref_mut_iter]);
                let arms = vec![pat_arm, break_arm];

                fld.cx.expr(pat_span,
                            ast::ExprMatch(next_expr, arms, ast::MatchSource::ForLoopDesugar))
            };

            // `[opt_ident]: loop { ... }`
            let loop_block = fld.cx.block_expr(match_expr);
            let (loop_block, opt_ident) = expand_loop_block(loop_block, opt_ident, fld);
            let loop_expr = fld.cx.expr(span, ast::ExprLoop(loop_block, opt_ident));

            // `mut iter => { ... }`
            let iter_arm = {
                let iter_pat =
                    fld.cx.pat_ident_binding_mode(span, iter, ast::BindByValue(ast::MutMutable));
                fld.cx.arm(span, vec![iter_pat], loop_expr)
            };

            // `match ::std::iter::IntoIterator::into_iter(<head>) { ... }`
            let into_iter_expr = {
                let into_iter_path = {
                    let strs = vec![
                        fld.cx.ident_of_std("core"),
                        fld.cx.ident_of("iter"),
                        fld.cx.ident_of("IntoIterator"),
                        fld.cx.ident_of("into_iter"),
                    ];

                    fld.cx.path_global(span, strs)
                };

                fld.cx.expr_call(span, fld.cx.expr_path(into_iter_path), vec![head])
            };

            let match_expr = fld.cx.expr_match(span, into_iter_expr, vec![iter_arm]);

            // `{ let result = ...; result }`
            let result_ident = token::gensym_ident("result");
            fld.cx.expr_block(
                fld.cx.block_all(
                    span,
                    vec![fld.cx.stmt_let(span, false, result_ident, match_expr)],
                    Some(fld.cx.expr_ident(span, result_ident))))
        }

        ast::ExprClosure(capture_clause, fn_decl, block) => {
            let (rewritten_fn_decl, rewritten_block)
                = expand_and_rename_fn_decl_and_block(fn_decl, block, fld);
            let new_node = ast::ExprClosure(capture_clause,
                                            rewritten_fn_decl,
                                            rewritten_block);
            P(ast::Expr{id:id, node: new_node, span: fld.new_span(span)})
        }

        _ => {
            P(noop_fold_expr(ast::Expr {
                id: id,
                node: node,
                span: span
            }, fld))
        }
    })
}

/// Expand a (not-ident-style) macro invocation. Returns the result
/// of expansion and the mark which must be applied to the result.
/// Our current interface doesn't allow us to apply the mark to the
/// result until after calling make_expr, make_items, etc.
fn expand_mac_invoc<T, F, G>(mac: ast::Mac, span: codemap::Span,
                             parse_thunk: F,
                             mark_thunk: G,
                             fld: &mut MacroExpander)
                             -> Option<T> where
    F: for<'a> FnOnce(Box<MacResult+'a>) -> Option<T>,
    G: FnOnce(T, Mrk) -> T,
{
    match mac.node {
        // it would almost certainly be cleaner to pass the whole
        // macro invocation in, rather than pulling it apart and
        // marking the tts and the ctxt separately. This also goes
        // for the other three macro invocation chunks of code
        // in this file.
        // Token-tree macros:
        MacInvocTT(pth, tts, _) => {
            if pth.segments.len() > 1 {
                fld.cx.span_err(pth.span,
                                "expected macro name without module \
                                separators");
                // let compilation continue
                return None;
            }
            let extname = pth.segments[0].identifier;
            let extnamestr = token::get_ident(extname);
            match fld.cx.syntax_env.find(&extname.name) {
                None => {
                    fld.cx.span_err(
                        pth.span,
                        &format!("macro undefined: '{}!'",
                                &extnamestr));

                    // let compilation continue
                    None
                }
                Some(rc) => match *rc {
                    NormalTT(ref expandfun, exp_span, allow_internal_unstable) => {
                        fld.cx.bt_push(ExpnInfo {
                                call_site: span,
                                callee: NameAndSpan {
                                    name: extnamestr.to_string(),
                                    format: MacroBang,
                                    span: exp_span,
                                    allow_internal_unstable: allow_internal_unstable,
                                },
                            });
                        let fm = fresh_mark();
                        let marked_before = mark_tts(&tts[..], fm);

                        // The span that we pass to the expanders we want to
                        // be the root of the call stack. That's the most
                        // relevant span and it's the actual invocation of
                        // the macro.
                        let mac_span = fld.cx.original_span();

                        let opt_parsed = {
                            let expanded = expandfun.expand(fld.cx,
                                                            mac_span,
                                                            &marked_before[..]);
                            parse_thunk(expanded)
                        };
                        let parsed = match opt_parsed {
                            Some(e) => e,
                            None => {
                                fld.cx.span_err(
                                    pth.span,
                                    &format!("non-expression macro in expression position: {}",
                                            &extnamestr[..]
                                            ));
                                return None;
                            }
                        };
                        Some(mark_thunk(parsed,fm))
                    }
                    _ => {
                        fld.cx.span_err(
                            pth.span,
                            &format!("'{}' is not a tt-style macro",
                                    &extnamestr));
                        None
                    }
                }
            }
        }
    }
}

/// Rename loop label and expand its loop body
///
/// The renaming procedure for loop is different in the sense that the loop
/// body is in a block enclosed by loop head so the renaming of loop label
/// must be propagated to the enclosed context.
fn expand_loop_block(loop_block: P<Block>,
                     opt_ident: Option<Ident>,
                     fld: &mut MacroExpander) -> (P<Block>, Option<Ident>) {
    match opt_ident {
        Some(label) => {
            let new_label = fresh_name(&label);
            let rename = (label, new_label);

            // The rename *must not* be added to the pending list of current
            // syntax context otherwise an unrelated `break` or `continue` in
            // the same context will pick that up in the deferred renaming pass
            // and be renamed incorrectly.
            let mut rename_list = vec!(rename);
            let mut rename_fld = IdentRenamer{renames: &mut rename_list};
            let renamed_ident = rename_fld.fold_ident(label);

            // The rename *must* be added to the enclosed syntax context for
            // `break` or `continue` to pick up because by definition they are
            // in a block enclosed by loop head.
            fld.cx.syntax_env.push_frame();
            fld.cx.syntax_env.info().pending_renames.push(rename);
            let expanded_block = expand_block_elts(loop_block, fld);
            fld.cx.syntax_env.pop_frame();

            (expanded_block, Some(renamed_ident))
        }
        None => (fld.fold_block(loop_block), opt_ident)
    }
}

// eval $e with a new exts frame.
// must be a macro so that $e isn't evaluated too early.
macro_rules! with_exts_frame {
    ($extsboxexpr:expr,$macros_escape:expr,$e:expr) =>
    ({$extsboxexpr.push_frame();
      $extsboxexpr.info().macros_escape = $macros_escape;
      let result = $e;
      $extsboxexpr.pop_frame();
      result
     })
}

// When we enter a module, record it, for the sake of `module!`
pub fn expand_item(it: P<ast::Item>, fld: &mut MacroExpander)
                   -> SmallVector<P<ast::Item>> {
    let it = expand_item_modifiers(it, fld);

    expand_annotatable(Annotatable::Item(it), fld)
        .into_iter().map(|i| i.expect_item()).collect()
}

#[allow(deprecated)] // This is needed because the `ItemModifier` trait is used
fn expand_item_modifiers(mut it: P<ast::Item>, fld: &mut MacroExpander)
                         -> P<ast::Item> {
    // partition the attributes into ItemModifiers and others
    let (modifiers, other_attrs) = modifiers(&it.attrs, fld);

    // update the attrs, leave everything else alone. Is this mutation really a good idea?
    it = P(ast::Item {
        attrs: other_attrs,
        ..(*it).clone()
    });

    if modifiers.is_empty() {
        let it = expand_item_multi_modifier(Annotatable::Item(it), fld);
        return it.expect_item();
    }

    for attr in &modifiers {
        let mname = attr.name();

        match fld.cx.syntax_env.find(&intern(&mname)) {
            Some(rc) => match *rc {
                Modifier(ref mac) => {
                    attr::mark_used(attr);
                    fld.cx.bt_push(ExpnInfo {
                        call_site: attr.span,
                        callee: NameAndSpan {
                            name: mname.to_string(),
                            format: MacroAttribute,
                            span: None,
                            // attributes can do whatever they like,
                            // for now
                            allow_internal_unstable: true,
                        }
                    });
                    it = mac.expand(fld.cx, attr.span, &*attr.node.value, it);
                    fld.cx.bt_pop();
                }
                _ => unreachable!()
            },
            _ => unreachable!()
        }
    }

    // Expansion may have added new ItemModifiers.
    // It is possible, that an item modifier could expand to a multi-modifier or
    // vice versa. In this case we will expand all modifiers before multi-modifiers,
    // which might give an odd ordering. However, I think it is unlikely that the
    // two kinds will be mixed, and I old-style multi-modifiers should be deprecated
    // anyway.
    expand_item_modifiers(it, fld)
}

/// Expand item_underscore
fn expand_item_underscore(item: ast::Item_, fld: &mut MacroExpander) -> ast::Item_ {
    match item {
        ast::ItemFn(decl, fn_style, abi, generics, body) => {
            let (rewritten_fn_decl, rewritten_body)
                = expand_and_rename_fn_decl_and_block(decl, body, fld);
            let expanded_generics = fold::noop_fold_generics(generics,fld);
            ast::ItemFn(rewritten_fn_decl, fn_style, abi, expanded_generics, rewritten_body)
        }
        _ => noop_fold_item_underscore(item, fld)
    }
}

// does this attribute list contain "macro_use" ?
fn contains_macro_use(fld: &mut MacroExpander, attrs: &[ast::Attribute]) -> bool {
    for attr in attrs {
        let mut is_use = attr.check_name("macro_use");
        if attr.check_name("macro_escape") {
            fld.cx.span_warn(attr.span, "macro_escape is a deprecated synonym for macro_use");
            is_use = true;
            if let ast::AttrInner = attr.node.style {
                fld.cx.fileline_help(attr.span, "consider an outer attribute, \
                                             #[macro_use] mod ...");
            }
        };

        if is_use {
            match attr.node.value.node {
                ast::MetaWord(..) => (),
                _ => fld.cx.span_err(attr.span, "arguments to macro_use are not allowed here"),
            }
            return true;
        }
    }
    false
}

// Support for item-position macro invocations, exactly the same
// logic as for expression-position macro invocations.
pub fn expand_item_mac(it: P<ast::Item>,
                       fld: &mut MacroExpander) -> SmallVector<P<ast::Item>> {
    let (extname, path_span, tts) = match it.node {
        ItemMac(codemap::Spanned {
            node: MacInvocTT(ref pth, ref tts, _),
            ..
        }) => {
            (pth.segments[0].identifier, pth.span, (*tts).clone())
        }
        _ => fld.cx.span_bug(it.span, "invalid item macro invocation")
    };

    let extnamestr = token::get_ident(extname);
    let fm = fresh_mark();
    let items = {
        let expanded = match fld.cx.syntax_env.find(&extname.name) {
            None => {
                fld.cx.span_err(path_span,
                                &format!("macro undefined: '{}!'",
                                        extnamestr));
                // let compilation continue
                return SmallVector::zero();
            }

            Some(rc) => match *rc {
                NormalTT(ref expander, span, allow_internal_unstable) => {
                    if it.ident.name != parse::token::special_idents::invalid.name {
                        fld.cx
                            .span_err(path_span,
                                      &format!("macro {}! expects no ident argument, given '{}'",
                                               extnamestr,
                                               token::get_ident(it.ident)));
                        return SmallVector::zero();
                    }
                    fld.cx.bt_push(ExpnInfo {
                        call_site: it.span,
                        callee: NameAndSpan {
                            name: extnamestr.to_string(),
                            format: MacroBang,
                            span: span,
                            allow_internal_unstable: allow_internal_unstable,
                        }
                    });
                    // mark before expansion:
                    let marked_before = mark_tts(&tts[..], fm);
                    expander.expand(fld.cx, it.span, &marked_before[..])
                }
                IdentTT(ref expander, span, allow_internal_unstable) => {
                    if it.ident.name == parse::token::special_idents::invalid.name {
                        fld.cx.span_err(path_span,
                                        &format!("macro {}! expects an ident argument",
                                                &extnamestr));
                        return SmallVector::zero();
                    }
                    fld.cx.bt_push(ExpnInfo {
                        call_site: it.span,
                        callee: NameAndSpan {
                            name: extnamestr.to_string(),
                            format: MacroBang,
                            span: span,
                            allow_internal_unstable: allow_internal_unstable,
                        }
                    });
                    // mark before expansion:
                    let marked_tts = mark_tts(&tts[..], fm);
                    expander.expand(fld.cx, it.span, it.ident, marked_tts)
                }
                MacroRulesTT => {
                    if it.ident.name == parse::token::special_idents::invalid.name {
                        fld.cx.span_err(path_span,
                                        &format!("macro_rules! expects an ident argument")
                                        );
                        return SmallVector::zero();
                    }

                    fld.cx.bt_push(ExpnInfo {
                        call_site: it.span,
                        callee: NameAndSpan {
                            name: extnamestr.to_string(),
                            format: MacroBang,
                            span: None,
                            // `macro_rules!` doesn't directly allow
                            // unstable (this is orthogonal to whether
                            // the macro it creates allows it)
                            allow_internal_unstable: false,
                        }
                    });
                    // DON'T mark before expansion.

                    let allow_internal_unstable = attr::contains_name(&it.attrs,
                                                                      "allow_internal_unstable");

                    // ensure any #[allow_internal_unstable]s are
                    // detected (including nested macro definitions
                    // etc.)
                    if allow_internal_unstable && !fld.cx.ecfg.enable_allow_internal_unstable() {
                        feature_gate::emit_feature_err(
                            &fld.cx.parse_sess.span_diagnostic,
                            "allow_internal_unstable",
                            it.span,
                            feature_gate::EXPLAIN_ALLOW_INTERNAL_UNSTABLE)
                    }

                    let def = ast::MacroDef {
                        ident: it.ident,
                        attrs: it.attrs.clone(),
                        id: ast::DUMMY_NODE_ID,
                        span: it.span,
                        imported_from: None,
                        export: attr::contains_name(&it.attrs, "macro_export"),
                        use_locally: true,
                        allow_internal_unstable: allow_internal_unstable,
                        body: tts,
                    };
                    fld.cx.insert_macro(def);

                    // macro_rules! has a side effect but expands to nothing.
                    fld.cx.bt_pop();
                    return SmallVector::zero();
                }
                _ => {
                    fld.cx.span_err(it.span,
                                    &format!("{}! is not legal in item position",
                                            &extnamestr));
                    return SmallVector::zero();
                }
            }
        };

        expanded.make_items()
    };

    let items = match items {
        Some(items) => {
            items.into_iter()
                .map(|i| mark_item(i, fm))
                .flat_map(|i| fld.fold_item(i).into_iter())
                .collect()
        }
        None => {
            fld.cx.span_err(path_span,
                            &format!("non-item macro in item position: {}",
                                    &extnamestr));
            return SmallVector::zero();
        }
    };

    fld.cx.bt_pop();
    items
}

/// Expand a stmt
fn expand_stmt(stmt: P<Stmt>, fld: &mut MacroExpander) -> SmallVector<P<Stmt>> {
    let stmt = stmt.and_then(|stmt| stmt);
    let (mac, style) = match stmt.node {
        StmtMac(mac, style) => (mac, style),
        _ => return expand_non_macro_stmt(stmt, fld)
    };

    let maybe_new_items =
        expand_mac_invoc(mac.and_then(|m| m), stmt.span,
                         |r| r.make_stmts(),
                         |stmts, mark| stmts.move_map(|m| mark_stmt(m, mark)),
                         fld);

    let mut fully_expanded = match maybe_new_items {
        Some(stmts) => {
            // Keep going, outside-in.
            let new_items = stmts.into_iter().flat_map(|s| {
                fld.fold_stmt(s).into_iter()
            }).collect();
            fld.cx.bt_pop();
            new_items
        }
        None => SmallVector::zero()
    };

    // If this is a macro invocation with a semicolon, then apply that
    // semicolon to the final statement produced by expansion.
    if style == MacStmtWithSemicolon {
        if let Some(stmt) = fully_expanded.pop() {
            let new_stmt = stmt.map(|Spanned {node, span}| {
                Spanned {
                    node: match node {
                        StmtExpr(e, stmt_id) => StmtSemi(e, stmt_id),
                        _ => node /* might already have a semi */
                    },
                    span: span
                }
            });
            fully_expanded.push(new_stmt);
        }
    }

    fully_expanded
}

// expand a non-macro stmt. this is essentially the fallthrough for
// expand_stmt, above.
fn expand_non_macro_stmt(Spanned {node, span: stmt_span}: Stmt, fld: &mut MacroExpander)
                         -> SmallVector<P<Stmt>> {
    // is it a let?
    match node {
        StmtDecl(decl, node_id) => decl.and_then(|Spanned {node: decl, span}| match decl {
            DeclLocal(local) => {
                // take it apart:
                let rewritten_local = local.map(|Local {id, pat, ty, init, source, span}| {
                    // expand the ty since TyFixedLengthVec contains an Expr
                    // and thus may have a macro use
                    let expanded_ty = ty.map(|t| fld.fold_ty(t));
                    // expand the pat (it might contain macro uses):
                    let expanded_pat = fld.fold_pat(pat);
                    // find the PatIdents in the pattern:
                    // oh dear heaven... this is going to include the enum
                    // names, as well... but that should be okay, as long as
                    // the new names are gensyms for the old ones.
                    // generate fresh names, push them to a new pending list
                    let idents = pattern_bindings(&*expanded_pat);
                    let mut new_pending_renames =
                        idents.iter().map(|ident| (*ident, fresh_name(ident))).collect();
                    // rewrite the pattern using the new names (the old
                    // ones have already been applied):
                    let rewritten_pat = {
                        // nested binding to allow borrow to expire:
                        let mut rename_fld = IdentRenamer{renames: &mut new_pending_renames};
                        rename_fld.fold_pat(expanded_pat)
                    };
                    // add them to the existing pending renames:
                    fld.cx.syntax_env.info().pending_renames
                          .extend(new_pending_renames.into_iter());
                    Local {
                        id: id,
                        ty: expanded_ty,
                        pat: rewritten_pat,
                        // also, don't forget to expand the init:
                        init: init.map(|e| fld.fold_expr(e)),
                        source: source,
                        span: span
                    }
                });
                SmallVector::one(P(Spanned {
                    node: StmtDecl(P(Spanned {
                            node: DeclLocal(rewritten_local),
                            span: span
                        }),
                        node_id),
                    span: stmt_span
                }))
            }
            _ => {
                noop_fold_stmt(Spanned {
                    node: StmtDecl(P(Spanned {
                            node: decl,
                            span: span
                        }),
                        node_id),
                    span: stmt_span
                }, fld)
            }
        }),
        _ => {
            noop_fold_stmt(Spanned {
                node: node,
                span: stmt_span
            }, fld)
        }
    }
}

// expand the arm of a 'match', renaming for macro hygiene
fn expand_arm(arm: ast::Arm, fld: &mut MacroExpander) -> ast::Arm {
    // expand pats... they might contain macro uses:
    let expanded_pats = arm.pats.move_map(|pat| fld.fold_pat(pat));
    if expanded_pats.is_empty() {
        panic!("encountered match arm with 0 patterns");
    }
    // all of the pats must have the same set of bindings, so use the
    // first one to extract them and generate new names:
    let idents = pattern_bindings(&*expanded_pats[0]);
    let new_renames = idents.into_iter().map(|id| (id, fresh_name(&id))).collect();
    // apply the renaming, but only to the PatIdents:
    let mut rename_pats_fld = PatIdentRenamer{renames:&new_renames};
    let rewritten_pats = expanded_pats.move_map(|pat| rename_pats_fld.fold_pat(pat));
    // apply renaming and then expansion to the guard and the body:
    let mut rename_fld = IdentRenamer{renames:&new_renames};
    let rewritten_guard =
        arm.guard.map(|g| fld.fold_expr(rename_fld.fold_expr(g)));
    let rewritten_body = fld.fold_expr(rename_fld.fold_expr(arm.body));
    ast::Arm {
        attrs: fold::fold_attrs(arm.attrs, fld),
        pats: rewritten_pats,
        guard: rewritten_guard,
        body: rewritten_body,
    }
}

/// A visitor that extracts the PatIdent (binding) paths
/// from a given thingy and puts them in a mutable
/// array
#[derive(Clone)]
struct PatIdentFinder {
    ident_accumulator: Vec<ast::Ident>
}

impl<'v> Visitor<'v> for PatIdentFinder {
    fn visit_pat(&mut self, pattern: &ast::Pat) {
        match *pattern {
            ast::Pat { id: _, node: ast::PatIdent(_, ref path1, ref inner), span: _ } => {
                self.ident_accumulator.push(path1.node);
                // visit optional subpattern of PatIdent:
                if let Some(ref subpat) = *inner {
                    self.visit_pat(&**subpat)
                }
            }
            // use the default traversal for non-PatIdents
            _ => visit::walk_pat(self, pattern)
        }
    }
}

/// find the PatIdent paths in a pattern
fn pattern_bindings(pat: &ast::Pat) -> Vec<ast::Ident> {
    let mut name_finder = PatIdentFinder{ident_accumulator:Vec::new()};
    name_finder.visit_pat(pat);
    name_finder.ident_accumulator
}

/// find the PatIdent paths in a
fn fn_decl_arg_bindings(fn_decl: &ast::FnDecl) -> Vec<ast::Ident> {
    let mut pat_idents = PatIdentFinder{ident_accumulator:Vec::new()};
    for arg in &fn_decl.inputs {
        pat_idents.visit_pat(&*arg.pat);
    }
    pat_idents.ident_accumulator
}

// expand a block. pushes a new exts_frame, then calls expand_block_elts
pub fn expand_block(blk: P<Block>, fld: &mut MacroExpander) -> P<Block> {
    // see note below about treatment of exts table
    with_exts_frame!(fld.cx.syntax_env,false,
                     expand_block_elts(blk, fld))
}

// expand the elements of a block.
pub fn expand_block_elts(b: P<Block>, fld: &mut MacroExpander) -> P<Block> {
    b.map(|Block {id, stmts, expr, rules, span}| {
        let new_stmts = stmts.into_iter().flat_map(|x| {
            // perform all pending renames
            let renamed_stmt = {
                let pending_renames = &mut fld.cx.syntax_env.info().pending_renames;
                let mut rename_fld = IdentRenamer{renames:pending_renames};
                rename_fld.fold_stmt(x).expect_one("rename_fold didn't return one value")
            };
            // expand macros in the statement
            fld.fold_stmt(renamed_stmt).into_iter()
        }).collect();
        let new_expr = expr.map(|x| {
            let expr = {
                let pending_renames = &mut fld.cx.syntax_env.info().pending_renames;
                let mut rename_fld = IdentRenamer{renames:pending_renames};
                rename_fld.fold_expr(x)
            };
            fld.fold_expr(expr)
        });
        Block {
            id: fld.new_id(id),
            stmts: new_stmts,
            expr: new_expr,
            rules: rules,
            span: span
        }
    })
}

fn expand_pat(p: P<ast::Pat>, fld: &mut MacroExpander) -> P<ast::Pat> {
    match p.node {
        PatMac(_) => {}
        _ => return noop_fold_pat(p, fld)
    }
    p.map(|ast::Pat {node, span, ..}| {
        let (pth, tts) = match node {
            PatMac(mac) => match mac.node {
                MacInvocTT(pth, tts, _) => {
                    (pth, tts)
                }
            },
            _ => unreachable!()
        };
        if pth.segments.len() > 1 {
            fld.cx.span_err(pth.span, "expected macro name without module separators");
            return DummyResult::raw_pat(span);
        }
        let extname = pth.segments[0].identifier;
        let extnamestr = token::get_ident(extname);
        let marked_after = match fld.cx.syntax_env.find(&extname.name) {
            None => {
                fld.cx.span_err(pth.span,
                                &format!("macro undefined: '{}!'",
                                        extnamestr));
                // let compilation continue
                return DummyResult::raw_pat(span);
            }

            Some(rc) => match *rc {
                NormalTT(ref expander, tt_span, allow_internal_unstable) => {
                    fld.cx.bt_push(ExpnInfo {
                        call_site: span,
                        callee: NameAndSpan {
                            name: extnamestr.to_string(),
                            format: MacroBang,
                            span: tt_span,
                            allow_internal_unstable: allow_internal_unstable,
                        }
                    });

                    let fm = fresh_mark();
                    let marked_before = mark_tts(&tts[..], fm);
                    let mac_span = fld.cx.original_span();
                    let expanded = match expander.expand(fld.cx,
                                        mac_span,
                                        &marked_before[..]).make_pat() {
                        Some(e) => e,
                        None => {
                            fld.cx.span_err(
                                pth.span,
                                &format!(
                                    "non-pattern macro in pattern position: {}",
                                    &extnamestr
                                    )
                            );
                            return DummyResult::raw_pat(span);
                        }
                    };

                    // mark after:
                    mark_pat(expanded,fm)
                }
                _ => {
                    fld.cx.span_err(span,
                                    &format!("{}! is not legal in pattern position",
                                            &extnamestr));
                    return DummyResult::raw_pat(span);
                }
            }
        };

        let fully_expanded =
            fld.fold_pat(marked_after).node.clone();
        fld.cx.bt_pop();

        ast::Pat {
            id: ast::DUMMY_NODE_ID,
            node: fully_expanded,
            span: span
        }
    })
}

/// A tree-folder that applies every rename in its (mutable) list
/// to every identifier, including both bindings and varrefs
/// (and lots of things that will turn out to be neither)
pub struct IdentRenamer<'a> {
    renames: &'a mtwt::RenameList,
}

impl<'a> Folder for IdentRenamer<'a> {
    fn fold_ident(&mut self, id: Ident) -> Ident {
        Ident {
            name: id.name,
            ctxt: mtwt::apply_renames(self.renames, id.ctxt),
        }
    }
    fn fold_mac(&mut self, mac: ast::Mac) -> ast::Mac {
        fold::noop_fold_mac(mac, self)
    }
}

/// A tree-folder that applies every rename in its list to
/// the idents that are in PatIdent patterns. This is more narrowly
/// focused than IdentRenamer, and is needed for FnDecl,
/// where we want to rename the args but not the fn name or the generics etc.
pub struct PatIdentRenamer<'a> {
    renames: &'a mtwt::RenameList,
}

impl<'a> Folder for PatIdentRenamer<'a> {
    fn fold_pat(&mut self, pat: P<ast::Pat>) -> P<ast::Pat> {
        match pat.node {
            ast::PatIdent(..) => {},
            _ => return noop_fold_pat(pat, self)
        }

        pat.map(|ast::Pat {id, node, span}| match node {
            ast::PatIdent(binding_mode, Spanned{span: sp, node: ident}, sub) => {
                let new_ident = Ident{name: ident.name,
                                      ctxt: mtwt::apply_renames(self.renames, ident.ctxt)};
                let new_node =
                    ast::PatIdent(binding_mode,
                                  Spanned{span: self.new_span(sp), node: new_ident},
                                  sub.map(|p| self.fold_pat(p)));
                ast::Pat {
                    id: id,
                    node: new_node,
                    span: self.new_span(span)
                }
            },
            _ => unreachable!()
        })
    }
    fn fold_mac(&mut self, mac: ast::Mac) -> ast::Mac {
        fold::noop_fold_mac(mac, self)
    }
}

#[allow(deprecated)] // This is needed because the `Decorator` variant is used
fn expand_annotatable(a: Annotatable,
                      fld: &mut MacroExpander)
                      -> SmallVector<Annotatable> {
    let a = expand_item_multi_modifier(a, fld);

    let mut decorator_items = SmallVector::zero();
    let mut new_attrs = Vec::new();
    for attr in a.attrs() {
        let mname = attr.name();

        match fld.cx.syntax_env.find(&intern(&mname)) {
            Some(rc) => match *rc {
                Decorator(ref dec) => {
                    let it = match a {
                        Annotatable::Item(ref it) => it,
                        // ItemDecorators are only implemented for Items.
                        _ => break,
                    };

                    attr::mark_used(attr);

                    fld.cx.bt_push(ExpnInfo {
                        call_site: attr.span,
                        callee: NameAndSpan {
                            name: mname.to_string(),
                            format: MacroAttribute,
                            span: Some(attr.span),
                            // attributes can do whatever they like,
                            // for now.
                            allow_internal_unstable: true,
                        }
                    });

                    // we'd ideally decorator_items.push_all(expand_item(item, fld)),
                    // but that double-mut-borrows fld
                    let mut items: SmallVector<P<ast::Item>> = SmallVector::zero();
                    dec.expand(fld.cx, attr.span, &*attr.node.value, &**it,
<<<<<<< HEAD
                               &mut |item| items.push(item));
                    decorator_items.extend(
                        items.into_iter()
                             .flat_map(|item| expand_item(item, fld).into_iter()));
=======
                               box |&mut: item| items.push(item));
                    decorator_items.extend(items.into_iter()
                        .flat_map(|item| expand_item(item, fld).into_iter()
                                                               .map(|i| Annotatable::Item(i))));

                    fld.cx.bt_pop();
                }
                MultiDecorator(ref dec) => {
                    attr::mark_used(attr);

                    fld.cx.bt_push(ExpnInfo {
                        call_site: attr.span,
                        callee: NameAndSpan {
                            name: mname.get().to_string(),
                            format: MacroAttribute,
                            span: None
                        }
                    });

                    // we'd ideally decorator_items.push_all(expand_annotatable(ann, fld)),
                    // but that double-mut-borrows fld
                    let mut anns: SmallVector<Annotatable> = SmallVector::zero();
                    dec.expand(fld.cx, attr.span, &*attr.node.value, &a,
                               box |&mut: ann| anns.push(ann));
                    decorator_items.extend(anns.into_iter()
                        .flat_map(|ann| expand_annotatable(ann, fld).into_iter()));
>>>>>>> 143f2db3

                    fld.cx.bt_pop();
                }
                _ => new_attrs.push((*attr).clone()),
            },
            _ => new_attrs.push((*attr).clone()),
        }
    }

    let mut new_items: SmallVector<Annotatable> = match a {
        Annotatable::Item(it) => match it.node {
            ast::ItemMac(..) => {
                expand_item_mac(it, fld).into_iter().map(|i| Annotatable::Item(i)).collect()
            }
            ast::ItemMod(_) | ast::ItemForeignMod(_) => {
                let valid_ident =
                    it.ident.name != parse::token::special_idents::invalid.name;

                if valid_ident {
                    fld.cx.mod_push(it.ident);
                }
                let macro_use = contains_macro_use(fld, &new_attrs[..]);
                let result = with_exts_frame!(fld.cx.syntax_env,
                                              macro_use,
                                              noop_fold_item(it, fld));
                if valid_ident {
                    fld.cx.mod_pop();
                }
                result.into_iter().map(|i| Annotatable::Item(i)).collect()
            },
            _ => {
                let it = P(ast::Item {
                    attrs: new_attrs,
                    ..(*it).clone()
                });
                noop_fold_item(it, fld).into_iter().map(|i| Annotatable::Item(i)).collect()
            }
        },

        Annotatable::TraitItem(it) => match it.node {
            ast::MethodTraitItem(_, Some(_)) => SmallVector::one(it.map(|ti| ast::TraitItem {
                id: ti.id,
                ident: ti.ident,
                attrs: ti.attrs,
                node: match ti.node  {
                    ast::MethodTraitItem(sig, Some(body)) => {
                        let (sig, body) = expand_and_rename_method(sig, body, fld);
                        ast::MethodTraitItem(sig, Some(body))
                    }
                    _ => unreachable!()
                },
                span: fld.new_span(ti.span)
            })),
            _ => fold::noop_fold_trait_item(it, fld)
        }.into_iter().map(Annotatable::TraitItem).collect(),

        Annotatable::ImplItem(ii) => {
            expand_impl_item(ii, fld).into_iter().map(Annotatable::ImplItem).collect()
        }
    };

    new_items.push_all(decorator_items);
    new_items
}

// partition the attributes into ItemModifiers and others
fn modifiers(attrs: &Vec<ast::Attribute>,
             fld: &MacroExpander)
             -> (Vec<ast::Attribute>, Vec<ast::Attribute>) {
    attrs.iter().cloned().partition(|attr| {
        match fld.cx.syntax_env.find(&intern(&attr.name())) {
            Some(rc) => match *rc {
                Modifier(_) => true,
                _ => false
            },
            _ => false
        }
    })
}

// partition the attributes into MultiModifiers and others
fn multi_modifiers(attrs: &[ast::Attribute],
                   fld: &MacroExpander)
                   -> (Vec<ast::Attribute>, Vec<ast::Attribute>) {
    attrs.iter().cloned().partition(|attr| {
        match fld.cx.syntax_env.find(&intern(&attr.name())) {
            Some(rc) => match *rc {
                MultiModifier(_) => true,
                _ => false
            },
            _ => false
        }
    })
}

fn expand_item_multi_modifier(mut it: Annotatable,
                              fld: &mut MacroExpander)
                              -> Annotatable {
    let (modifiers, other_attrs) = multi_modifiers(it.attrs(), fld);

    // Update the attrs, leave everything else alone. Is this mutation really a good idea?
    it = it.fold_attrs(other_attrs);

    if modifiers.is_empty() {
        return it
    }

    for attr in &modifiers {
        let mname = attr.name();

        match fld.cx.syntax_env.find(&intern(&mname)) {
            Some(rc) => match *rc {
                MultiModifier(ref mac) => {
                    attr::mark_used(attr);
                    fld.cx.bt_push(ExpnInfo {
                        call_site: attr.span,
                        callee: NameAndSpan {
                            name: mname.to_string(),
                            format: MacroAttribute,
                            span: None,
                            // attributes can do whatever they like,
                            // for now
                            allow_internal_unstable: true,
                        }
                    });
                    it = mac.expand(fld.cx, attr.span, &*attr.node.value, it);
                    fld.cx.bt_pop();
                }
                _ => unreachable!()
            },
            _ => unreachable!()
        }
    }

    // Expansion may have added new ItemModifiers.
    expand_item_multi_modifier(it, fld)
}

fn expand_impl_item(ii: P<ast::ImplItem>, fld: &mut MacroExpander)
                 -> SmallVector<P<ast::ImplItem>> {
    match ii.node {
        ast::MethodImplItem(..) => SmallVector::one(ii.map(|ii| ast::ImplItem {
            id: ii.id,
            ident: ii.ident,
            attrs: ii.attrs,
            vis: ii.vis,
            node: match ii.node  {
                ast::MethodImplItem(sig, body) => {
                    let (sig, body) = expand_and_rename_method(sig, body, fld);
                    ast::MethodImplItem(sig, body)
                }
                _ => unreachable!()
            },
            span: fld.new_span(ii.span)
        })),
        ast::MacImplItem(_) => {
            let (span, mac) = ii.and_then(|ii| match ii.node {
                ast::MacImplItem(mac) => (ii.span, mac),
                _ => unreachable!()
            });
            let maybe_new_items =
                expand_mac_invoc(mac, span,
                                 |r| r.make_impl_items(),
                                 |meths, mark| meths.move_map(|m| mark_impl_item(m, mark)),
                                 fld);

            match maybe_new_items {
                Some(impl_items) => {
                    // expand again if necessary
                    let new_items = impl_items.into_iter().flat_map(|ii| {
                        expand_impl_item(ii, fld).into_iter()
                    }).collect();
                    fld.cx.bt_pop();
                    new_items
                }
                None => SmallVector::zero()
            }
        }
        _ => fold::noop_fold_impl_item(ii, fld)
    }
}

/// Given a fn_decl and a block and a MacroExpander, expand the fn_decl, then use the
/// PatIdents in its arguments to perform renaming in the FnDecl and
/// the block, returning both the new FnDecl and the new Block.
fn expand_and_rename_fn_decl_and_block(fn_decl: P<ast::FnDecl>, block: P<ast::Block>,
                                       fld: &mut MacroExpander)
                                       -> (P<ast::FnDecl>, P<ast::Block>) {
    let expanded_decl = fld.fold_fn_decl(fn_decl);
    let idents = fn_decl_arg_bindings(&*expanded_decl);
    let renames =
        idents.iter().map(|id : &ast::Ident| (*id,fresh_name(id))).collect();
    // first, a renamer for the PatIdents, for the fn_decl:
    let mut rename_pat_fld = PatIdentRenamer{renames: &renames};
    let rewritten_fn_decl = rename_pat_fld.fold_fn_decl(expanded_decl);
    // now, a renamer for *all* idents, for the body:
    let mut rename_fld = IdentRenamer{renames: &renames};
    let rewritten_body = fld.fold_block(rename_fld.fold_block(block));
    (rewritten_fn_decl,rewritten_body)
}

fn expand_and_rename_method(sig: ast::MethodSig, body: P<ast::Block>,
                            fld: &mut MacroExpander)
                            -> (ast::MethodSig, P<ast::Block>) {
    let (rewritten_fn_decl, rewritten_body)
        = expand_and_rename_fn_decl_and_block(sig.decl, body, fld);
    (ast::MethodSig {
        generics: fld.fold_generics(sig.generics),
        abi: sig.abi,
        explicit_self: fld.fold_explicit_self(sig.explicit_self),
        unsafety: sig.unsafety,
        decl: rewritten_fn_decl
    }, rewritten_body)
}

/// A tree-folder that performs macro expansion
pub struct MacroExpander<'a, 'b:'a> {
    pub cx: &'a mut ExtCtxt<'b>,
}

impl<'a, 'b> MacroExpander<'a, 'b> {
    pub fn new(cx: &'a mut ExtCtxt<'b>) -> MacroExpander<'a, 'b> {
        MacroExpander { cx: cx }
    }
}

impl<'a, 'b> Folder for MacroExpander<'a, 'b> {
    fn fold_expr(&mut self, expr: P<ast::Expr>) -> P<ast::Expr> {
        expand_expr(expr, self)
    }

    fn fold_pat(&mut self, pat: P<ast::Pat>) -> P<ast::Pat> {
        expand_pat(pat, self)
    }

    fn fold_item(&mut self, item: P<ast::Item>) -> SmallVector<P<ast::Item>> {
        expand_item(item, self)
    }

    fn fold_item_underscore(&mut self, item: ast::Item_) -> ast::Item_ {
        expand_item_underscore(item, self)
    }

    fn fold_stmt(&mut self, stmt: P<ast::Stmt>) -> SmallVector<P<ast::Stmt>> {
        expand_stmt(stmt, self)
    }

    fn fold_block(&mut self, block: P<Block>) -> P<Block> {
        expand_block(block, self)
    }

    fn fold_arm(&mut self, arm: ast::Arm) -> ast::Arm {
        expand_arm(arm, self)
    }

    fn fold_trait_item(&mut self, i: P<ast::TraitItem>) -> SmallVector<P<ast::TraitItem>> {
        expand_annotatable(Annotatable::TraitItem(i), self)
            .into_iter().map(|i| i.expect_trait_item()).collect()
    }

    fn fold_impl_item(&mut self, i: P<ast::ImplItem>) -> SmallVector<P<ast::ImplItem>> {
        expand_annotatable(Annotatable::ImplItem(i), self)
            .into_iter().map(|i| i.expect_impl_item()).collect()
    }

    fn new_span(&mut self, span: Span) -> Span {
        new_span(self.cx, span)
    }
}

fn new_span(cx: &ExtCtxt, sp: Span) -> Span {
    /* this discards information in the case of macro-defining macros */
    Span {
        lo: sp.lo,
        hi: sp.hi,
        expn_id: cx.backtrace(),
    }
}

pub struct ExpansionConfig<'feat> {
    pub crate_name: String,
    pub features: Option<&'feat Features>,
    pub recursion_limit: usize,
    pub trace_mac: bool,
}

macro_rules! feature_tests {
    ($( fn $getter:ident = $field:ident, )*) => {
        $(
            pub fn $getter(&self) -> bool {
                match self.features {
                    Some(&Features { $field: true, .. }) => true,
                    _ => false,
                }
            }
        )*
    }
}

impl<'feat> ExpansionConfig<'feat> {
    pub fn default(crate_name: String) -> ExpansionConfig<'static> {
        ExpansionConfig {
            crate_name: crate_name,
            features: None,
            recursion_limit: 64,
            trace_mac: false,
        }
    }

    feature_tests! {
        fn enable_quotes = allow_quote,
        fn enable_asm = allow_asm,
        fn enable_log_syntax = allow_log_syntax,
        fn enable_concat_idents = allow_concat_idents,
        fn enable_trace_macros = allow_trace_macros,
        fn enable_allow_internal_unstable = allow_internal_unstable,
        fn enable_custom_derive = allow_custom_derive,
    }
}

pub fn expand_crate<'feat>(parse_sess: &parse::ParseSess,
                           cfg: ExpansionConfig<'feat>,
                           // these are the macros being imported to this crate:
                           imported_macros: Vec<ast::MacroDef>,
                           user_exts: Vec<NamedSyntaxExtension>,
                           c: Crate) -> Crate {
    let mut cx = ExtCtxt::new(parse_sess, c.config.clone(), cfg);
    cx.use_std = std_inject::use_std(&c);

    let mut expander = MacroExpander::new(&mut cx);

    for def in imported_macros {
        expander.cx.insert_macro(def);
    }

    for (name, extension) in user_exts {
        expander.cx.syntax_env.insert(name, extension);
    }

    let mut ret = expander.fold_crate(c);
    ret.exported_macros = expander.cx.exported_macros.clone();
    parse_sess.span_diagnostic.handler().abort_if_errors();
    return ret;
}

// HYGIENIC CONTEXT EXTENSION:
// all of these functions are for walking over
// ASTs and making some change to the context of every
// element that has one. a CtxtFn is a trait-ified
// version of a closure in (SyntaxContext -> SyntaxContext).
// the ones defined here include:
// Marker - add a mark to a context

// A Marker adds the given mark to the syntax context
struct Marker { mark: Mrk }

impl Folder for Marker {
    fn fold_ident(&mut self, id: Ident) -> Ident {
        ast::Ident {
            name: id.name,
            ctxt: mtwt::apply_mark(self.mark, id.ctxt)
        }
    }
    fn fold_mac(&mut self, Spanned {node, span}: ast::Mac) -> ast::Mac {
        Spanned {
            node: match node {
                MacInvocTT(path, tts, ctxt) => {
                    MacInvocTT(self.fold_path(path),
                               self.fold_tts(&tts[..]),
                               mtwt::apply_mark(self.mark, ctxt))
                }
            },
            span: span,
        }
    }
}

// apply a given mark to the given token trees. Used prior to expansion of a macro.
fn mark_tts(tts: &[TokenTree], m: Mrk) -> Vec<TokenTree> {
    noop_fold_tts(tts, &mut Marker{mark:m})
}

// apply a given mark to the given expr. Used following the expansion of a macro.
fn mark_expr(expr: P<ast::Expr>, m: Mrk) -> P<ast::Expr> {
    Marker{mark:m}.fold_expr(expr)
}

// apply a given mark to the given pattern. Used following the expansion of a macro.
fn mark_pat(pat: P<ast::Pat>, m: Mrk) -> P<ast::Pat> {
    Marker{mark:m}.fold_pat(pat)
}

// apply a given mark to the given stmt. Used following the expansion of a macro.
fn mark_stmt(stmt: P<ast::Stmt>, m: Mrk) -> P<ast::Stmt> {
    Marker{mark:m}.fold_stmt(stmt)
        .expect_one("marking a stmt didn't return exactly one stmt")
}

// apply a given mark to the given item. Used following the expansion of a macro.
fn mark_item(expr: P<ast::Item>, m: Mrk) -> P<ast::Item> {
    Marker{mark:m}.fold_item(expr)
        .expect_one("marking an item didn't return exactly one item")
}

// apply a given mark to the given item. Used following the expansion of a macro.
fn mark_impl_item(ii: P<ast::ImplItem>, m: Mrk) -> P<ast::ImplItem> {
    Marker{mark:m}.fold_impl_item(ii)
        .expect_one("marking an impl item didn't return exactly one impl item")
}

/// Check that there are no macro invocations left in the AST:
pub fn check_for_macros(sess: &parse::ParseSess, krate: &ast::Crate) {
    visit::walk_crate(&mut MacroExterminator{sess:sess}, krate);
}

/// A visitor that ensures that no macro invocations remain in an AST.
struct MacroExterminator<'a>{
    sess: &'a parse::ParseSess
}

impl<'a, 'v> Visitor<'v> for MacroExterminator<'a> {
    fn visit_mac(&mut self, mac: &ast::Mac) {
        self.sess.span_diagnostic.span_bug(mac.span,
                                           "macro exterminator: expected AST \
                                           with no macro invocations");
    }
}


#[cfg(test)]
mod test {
    use super::{pattern_bindings, expand_crate};
    use super::{PatIdentFinder, IdentRenamer, PatIdentRenamer, ExpansionConfig};
    use ast;
    use ast::Name;
    use codemap;
    use ext::mtwt;
    use fold::Folder;
    use parse;
    use parse::token;
    use util::parser_testing::{string_to_parser};
    use util::parser_testing::{string_to_pat, string_to_crate, strs_to_idents};
    use visit;
    use visit::Visitor;

    // a visitor that extracts the paths
    // from a given thingy and puts them in a mutable
    // array (passed in to the traversal)
    #[derive(Clone)]
    struct PathExprFinderContext {
        path_accumulator: Vec<ast::Path> ,
    }

    impl<'v> Visitor<'v> for PathExprFinderContext {
        fn visit_expr(&mut self, expr: &ast::Expr) {
            if let ast::ExprPath(None, ref p) = expr.node {
                self.path_accumulator.push(p.clone());
            }
            visit::walk_expr(self, expr);
        }
    }

    // find the variable references in a crate
    fn crate_varrefs(the_crate : &ast::Crate) -> Vec<ast::Path> {
        let mut path_finder = PathExprFinderContext{path_accumulator:Vec::new()};
        visit::walk_crate(&mut path_finder, the_crate);
        path_finder.path_accumulator
    }

    /// A Visitor that extracts the identifiers from a thingy.
    // as a side note, I'm starting to want to abstract over these....
    struct IdentFinder {
        ident_accumulator: Vec<ast::Ident>
    }

    impl<'v> Visitor<'v> for IdentFinder {
        fn visit_ident(&mut self, _: codemap::Span, id: ast::Ident){
            self.ident_accumulator.push(id);
        }
    }

    /// Find the idents in a crate
    fn crate_idents(the_crate: &ast::Crate) -> Vec<ast::Ident> {
        let mut ident_finder = IdentFinder{ident_accumulator: Vec::new()};
        visit::walk_crate(&mut ident_finder, the_crate);
        ident_finder.ident_accumulator
    }

    // these following tests are quite fragile, in that they don't test what
    // *kind* of failure occurs.

    fn test_ecfg() -> ExpansionConfig<'static> {
        ExpansionConfig::default("test".to_string())
    }

    // make sure that macros can't escape fns
    #[should_panic]
    #[test] fn macros_cant_escape_fns_test () {
        let src = "fn bogus() {macro_rules! z (() => (3+4));}\
                   fn inty() -> i32 { z!() }".to_string();
        let sess = parse::new_parse_sess();
        let crate_ast = parse::parse_crate_from_source_str(
            "<test>".to_string(),
            src,
            Vec::new(), &sess);
        // should fail:
        expand_crate(&sess,test_ecfg(),vec!(),vec!(),crate_ast);
    }

    // make sure that macros can't escape modules
    #[should_panic]
    #[test] fn macros_cant_escape_mods_test () {
        let src = "mod foo {macro_rules! z (() => (3+4));}\
                   fn inty() -> i32 { z!() }".to_string();
        let sess = parse::new_parse_sess();
        let crate_ast = parse::parse_crate_from_source_str(
            "<test>".to_string(),
            src,
            Vec::new(), &sess);
        expand_crate(&sess,test_ecfg(),vec!(),vec!(),crate_ast);
    }

    // macro_use modules should allow macros to escape
    #[test] fn macros_can_escape_flattened_mods_test () {
        let src = "#[macro_use] mod foo {macro_rules! z (() => (3+4));}\
                   fn inty() -> i32 { z!() }".to_string();
        let sess = parse::new_parse_sess();
        let crate_ast = parse::parse_crate_from_source_str(
            "<test>".to_string(),
            src,
            Vec::new(), &sess);
        expand_crate(&sess, test_ecfg(), vec!(), vec!(), crate_ast);
    }

    fn expand_crate_str(crate_str: String) -> ast::Crate {
        let ps = parse::new_parse_sess();
        let crate_ast = panictry!(string_to_parser(&ps, crate_str).parse_crate_mod());
        // the cfg argument actually does matter, here...
        expand_crate(&ps,test_ecfg(),vec!(),vec!(),crate_ast)
    }

    // find the pat_ident paths in a crate
    fn crate_bindings(the_crate : &ast::Crate) -> Vec<ast::Ident> {
        let mut name_finder = PatIdentFinder{ident_accumulator:Vec::new()};
        visit::walk_crate(&mut name_finder, the_crate);
        name_finder.ident_accumulator
    }

    #[test] fn macro_tokens_should_match(){
        expand_crate_str(
            "macro_rules! m((a)=>(13)) ;fn main(){m!(a);}".to_string());
    }

    // should be able to use a bound identifier as a literal in a macro definition:
    #[test] fn self_macro_parsing(){
        expand_crate_str(
            "macro_rules! foo ((zz) => (287;));
            fn f(zz: i32) {foo!(zz);}".to_string()
            );
    }

    // renaming tests expand a crate and then check that the bindings match
    // the right varrefs. The specification of the test case includes the
    // text of the crate, and also an array of arrays.  Each element in the
    // outer array corresponds to a binding in the traversal of the AST
    // induced by visit.  Each of these arrays contains a list of indexes,
    // interpreted as the varrefs in the varref traversal that this binding
    // should match.  So, for instance, in a program with two bindings and
    // three varrefs, the array ~[~[1,2],~[0]] would indicate that the first
    // binding should match the second two varrefs, and the second binding
    // should match the first varref.
    //
    // Put differently; this is a sparse representation of a boolean matrix
    // indicating which bindings capture which identifiers.
    //
    // Note also that this matrix is dependent on the implicit ordering of
    // the bindings and the varrefs discovered by the name-finder and the path-finder.
    //
    // The comparisons are done post-mtwt-resolve, so we're comparing renamed
    // names; differences in marks don't matter any more.
    //
    // oog... I also want tests that check "bound-identifier-=?". That is,
    // not just "do these have the same name", but "do they have the same
    // name *and* the same marks"? Understanding this is really pretty painful.
    // in principle, you might want to control this boolean on a per-varref basis,
    // but that would make things even harder to understand, and might not be
    // necessary for thorough testing.
    type RenamingTest = (&'static str, Vec<Vec<usize>>, bool);

    #[test]
    fn automatic_renaming () {
        let tests: Vec<RenamingTest> =
            vec!(// b & c should get new names throughout, in the expr too:
                ("fn a() -> i32 { let b = 13; let c = b; b+c }",
                 vec!(vec!(0,1),vec!(2)), false),
                // both x's should be renamed (how is this causing a bug?)
                ("fn main () {let x: i32 = 13;x;}",
                 vec!(vec!(0)), false),
                // the use of b after the + should be renamed, the other one not:
                ("macro_rules! f (($x:ident) => (b + $x)); fn a() -> i32 { let b = 13; f!(b)}",
                 vec!(vec!(1)), false),
                // the b before the plus should not be renamed (requires marks)
                ("macro_rules! f (($x:ident) => ({let b=9; ($x + b)})); fn a() -> i32 { f!(b)}",
                 vec!(vec!(1)), false),
                // the marks going in and out of letty should cancel, allowing that $x to
                // capture the one following the semicolon.
                // this was an awesome test case, and caught a *lot* of bugs.
                ("macro_rules! letty(($x:ident) => (let $x = 15;));
                  macro_rules! user(($x:ident) => ({letty!($x); $x}));
                  fn main() -> i32 {user!(z)}",
                 vec!(vec!(0)), false)
                );
        for (idx,s) in tests.iter().enumerate() {
            run_renaming_test(s,idx);
        }
    }

    // no longer a fixme #8062: this test exposes a *potential* bug; our system does
    // not behave exactly like MTWT, but a conversation with Matthew Flatt
    // suggests that this can only occur in the presence of local-expand, which
    // we have no plans to support. ... unless it's needed for item hygiene....
    #[ignore]
    #[test]
    fn issue_8062(){
        run_renaming_test(
            &("fn main() {let hrcoo = 19; macro_rules! getx(()=>(hrcoo)); getx!();}",
              vec!(vec!(0)), true), 0)
    }

    // FIXME #6994:
    // the z flows into and out of two macros (g & f) along one path, and one
    // (just g) along the other, so the result of the whole thing should
    // be "let z_123 = 3; z_123"
    #[ignore]
    #[test]
    fn issue_6994(){
        run_renaming_test(
            &("macro_rules! g (($x:ident) =>
              ({macro_rules! f(($y:ident)=>({let $y=3;$x}));f!($x)}));
              fn a(){g!(z)}",
              vec!(vec!(0)),false),
            0)
    }

    // match variable hygiene. Should expand into
    // fn z() {match 8 {x_1 => {match 9 {x_2 | x_2 if x_2 == x_1 => x_2 + x_1}}}}
    #[test]
    fn issue_9384(){
        run_renaming_test(
            &("macro_rules! bad_macro (($ex:expr) => ({match 9 {x | x if x == $ex => x + $ex}}));
              fn z() {match 8 {x => bad_macro!(x)}}",
              // NB: the third "binding" is the repeat of the second one.
              vec!(vec!(1,3),vec!(0,2),vec!(0,2)),
              true),
            0)
    }

    // interpolated nodes weren't getting labeled.
    // should expand into
    // fn main(){let g1_1 = 13; g1_1}}
    #[test]
    fn pat_expand_issue_15221(){
        run_renaming_test(
            &("macro_rules! inner ( ($e:pat ) => ($e));
              macro_rules! outer ( ($e:pat ) => (inner!($e)));
              fn main() { let outer!(g) = 13; g;}",
              vec!(vec!(0)),
              true),
            0)
    }

    // create a really evil test case where a $x appears inside a binding of $x
    // but *shouldn't* bind because it was inserted by a different macro....
    // can't write this test case until we have macro-generating macros.

    // method arg hygiene
    // method expands to fn get_x(&self_0, x_1: i32) {self_0 + self_2 + x_3 + x_1}
    #[test]
    fn method_arg_hygiene(){
        run_renaming_test(
            &("macro_rules! inject_x (()=>(x));
              macro_rules! inject_self (()=>(self));
              struct A;
              impl A{fn get_x(&self, x: i32) {self + inject_self!() + inject_x!() + x;} }",
              vec!(vec!(0),vec!(3)),
              true),
            0)
    }

    // ooh, got another bite?
    // expands to struct A; impl A {fn thingy(&self_1) {self_1;}}
    #[test]
    fn method_arg_hygiene_2(){
        run_renaming_test(
            &("struct A;
              macro_rules! add_method (($T:ty) =>
              (impl $T {  fn thingy(&self) {self;} }));
              add_method!(A);",
              vec!(vec!(0)),
              true),
            0)
    }

    // item fn hygiene
    // expands to fn q(x_1: i32){fn g(x_2: i32){x_2 + x_1};}
    #[test]
    fn issue_9383(){
        run_renaming_test(
            &("macro_rules! bad_macro (($ex:expr) => (fn g(x: i32){ x + $ex }));
              fn q(x: i32) { bad_macro!(x); }",
              vec!(vec!(1),vec!(0)),true),
            0)
    }

    // closure arg hygiene (ExprClosure)
    // expands to fn f(){(|x_1 : i32| {(x_2 + x_1)})(3);}
    #[test]
    fn closure_arg_hygiene(){
        run_renaming_test(
            &("macro_rules! inject_x (()=>(x));
            fn f(){(|x : i32| {(inject_x!() + x)})(3);}",
              vec!(vec!(1)),
              true),
            0)
    }

    // macro_rules in method position. Sadly, unimplemented.
    #[test]
    fn macro_in_method_posn(){
        expand_crate_str(
            "macro_rules! my_method (() => (fn thirteen(&self) -> i32 {13}));
            struct A;
            impl A{ my_method!(); }
            fn f(){A.thirteen;}".to_string());
    }

    // another nested macro
    // expands to impl Entries {fn size_hint(&self_1) {self_1;}
    #[test]
    fn item_macro_workaround(){
        run_renaming_test(
            &("macro_rules! item { ($i:item) => {$i}}
              struct Entries;
              macro_rules! iterator_impl {
              () => { item!( impl Entries { fn size_hint(&self) { self;}});}}
              iterator_impl! { }",
              vec!(vec!(0)), true),
            0)
    }

    // run one of the renaming tests
    fn run_renaming_test(t: &RenamingTest, test_idx: usize) {
        let invalid_name = token::special_idents::invalid.name;
        let (teststr, bound_connections, bound_ident_check) = match *t {
            (ref str,ref conns, bic) => (str.to_string(), conns.clone(), bic)
        };
        let cr = expand_crate_str(teststr.to_string());
        let bindings = crate_bindings(&cr);
        let varrefs = crate_varrefs(&cr);

        // must be one check clause for each binding:
        assert_eq!(bindings.len(),bound_connections.len());
        for (binding_idx,shouldmatch) in bound_connections.iter().enumerate() {
            let binding_name = mtwt::resolve(bindings[binding_idx]);
            let binding_marks = mtwt::marksof(bindings[binding_idx].ctxt, invalid_name);
            // shouldmatch can't name varrefs that don't exist:
            assert!((shouldmatch.is_empty()) ||
                    (varrefs.len() > *shouldmatch.iter().max().unwrap()));
            for (idx,varref) in varrefs.iter().enumerate() {
                let print_hygiene_debug_info = || {
                    // good lord, you can't make a path with 0 segments, can you?
                    let final_varref_ident = match varref.segments.last() {
                        Some(pathsegment) => pathsegment.identifier,
                        None => panic!("varref with 0 path segments?")
                    };
                    let varref_name = mtwt::resolve(final_varref_ident);
                    let varref_idents : Vec<ast::Ident>
                        = varref.segments.iter().map(|s| s.identifier)
                        .collect();
                    println!("varref #{}: {:?}, resolves to {}",idx, varref_idents, varref_name);
                    let string = token::get_ident(final_varref_ident);
                    println!("varref's first segment's string: \"{}\"", &string[..]);
                    println!("binding #{}: {}, resolves to {}",
                             binding_idx, bindings[binding_idx], binding_name);
                    mtwt::with_sctable(|x| mtwt::display_sctable(x));
                };
                if shouldmatch.contains(&idx) {
                    // it should be a path of length 1, and it should
                    // be free-identifier=? or bound-identifier=? to the given binding
                    assert_eq!(varref.segments.len(),1);
                    let varref_name = mtwt::resolve(varref.segments[0].identifier);
                    let varref_marks = mtwt::marksof(varref.segments[0]
                                                           .identifier
                                                           .ctxt,
                                                     invalid_name);
                    if !(varref_name==binding_name) {
                        println!("uh oh, should match but doesn't:");
                        print_hygiene_debug_info();
                    }
                    assert_eq!(varref_name,binding_name);
                    if bound_ident_check {
                        // we're checking bound-identifier=?, and the marks
                        // should be the same, too:
                        assert_eq!(varref_marks,binding_marks.clone());
                    }
                } else {
                    let varref_name = mtwt::resolve(varref.segments[0].identifier);
                    let fail = (varref.segments.len() == 1)
                        && (varref_name == binding_name);
                    // temp debugging:
                    if fail {
                        println!("failure on test {}",test_idx);
                        println!("text of test case: \"{}\"", teststr);
                        println!("");
                        println!("uh oh, matches but shouldn't:");
                        print_hygiene_debug_info();
                    }
                    assert!(!fail);
                }
            }
        }
    }

    #[test]
    fn fmt_in_macro_used_inside_module_macro() {
        let crate_str = "macro_rules! fmt_wrap(($b:expr)=>($b.to_string()));
macro_rules! foo_module (() => (mod generated { fn a() { let xx = 147; fmt_wrap!(xx);}}));
foo_module!();
".to_string();
        let cr = expand_crate_str(crate_str);
        // find the xx binding
        let bindings = crate_bindings(&cr);
        let cxbinds: Vec<&ast::Ident> =
            bindings.iter().filter(|b| {
                let ident = token::get_ident(**b);
                let string = &ident[..];
                "xx" == string
            }).collect();
        let cxbinds: &[&ast::Ident] = &cxbinds[..];
        let cxbind = match (cxbinds.len(), cxbinds.get(0)) {
            (1, Some(b)) => *b,
            _ => panic!("expected just one binding for ext_cx")
        };
        let resolved_binding = mtwt::resolve(*cxbind);
        let varrefs = crate_varrefs(&cr);

        // the xx binding should bind all of the xx varrefs:
        for (idx,v) in varrefs.iter().filter(|p| {
            p.segments.len() == 1
            && "xx" == &*token::get_ident(p.segments[0].identifier)
        }).enumerate() {
            if mtwt::resolve(v.segments[0].identifier) != resolved_binding {
                println!("uh oh, xx binding didn't match xx varref:");
                println!("this is xx varref \\# {}", idx);
                println!("binding: {}", cxbind);
                println!("resolves to: {}", resolved_binding);
                println!("varref: {}", v.segments[0].identifier);
                println!("resolves to: {}",
                         mtwt::resolve(v.segments[0].identifier));
                mtwt::with_sctable(|x| mtwt::display_sctable(x));
            }
            assert_eq!(mtwt::resolve(v.segments[0].identifier),
                       resolved_binding);
        };
    }

    #[test]
    fn pat_idents(){
        let pat = string_to_pat(
            "(a,Foo{x:c @ (b,9),y:Bar(4,d)})".to_string());
        let idents = pattern_bindings(&*pat);
        assert_eq!(idents, strs_to_idents(vec!("a","c","b","d")));
    }

    // test the list of identifier patterns gathered by the visitor. Note that
    // 'None' is listed as an identifier pattern because we don't yet know that
    // it's the name of a 0-ary variant, and that 'i' appears twice in succession.
    #[test]
    fn crate_bindings_test(){
        let the_crate = string_to_crate("fn main (a: i32) -> i32 {|b| {
        match 34 {None => 3, Some(i) | i => j, Foo{k:z,l:y} => \"banana\"}} }".to_string());
        let idents = crate_bindings(&the_crate);
        assert_eq!(idents, strs_to_idents(vec!("a","b","None","i","i","z","y")));
    }

    // test the IdentRenamer directly
    #[test]
    fn ident_renamer_test () {
        let the_crate = string_to_crate("fn f(x: i32){let x = x; x}".to_string());
        let f_ident = token::str_to_ident("f");
        let x_ident = token::str_to_ident("x");
        let int_ident = token::str_to_ident("i32");
        let renames = vec!((x_ident,Name(16)));
        let mut renamer = IdentRenamer{renames: &renames};
        let renamed_crate = renamer.fold_crate(the_crate);
        let idents = crate_idents(&renamed_crate);
        let resolved : Vec<ast::Name> = idents.iter().map(|id| mtwt::resolve(*id)).collect();
        assert_eq!(resolved, [f_ident.name,Name(16),int_ident.name,Name(16),Name(16),Name(16)]);
    }

    // test the PatIdentRenamer; only PatIdents get renamed
    #[test]
    fn pat_ident_renamer_test () {
        let the_crate = string_to_crate("fn f(x: i32){let x = x; x}".to_string());
        let f_ident = token::str_to_ident("f");
        let x_ident = token::str_to_ident("x");
        let int_ident = token::str_to_ident("i32");
        let renames = vec!((x_ident,Name(16)));
        let mut renamer = PatIdentRenamer{renames: &renames};
        let renamed_crate = renamer.fold_crate(the_crate);
        let idents = crate_idents(&renamed_crate);
        let resolved : Vec<ast::Name> = idents.iter().map(|id| mtwt::resolve(*id)).collect();
        let x_name = x_ident.name;
        assert_eq!(resolved, [f_ident.name,Name(16),int_ident.name,Name(16),x_name,x_name]);
    }
}<|MERGE_RESOLUTION|>--- conflicted
+++ resolved
@@ -1121,13 +1121,7 @@
                     // but that double-mut-borrows fld
                     let mut items: SmallVector<P<ast::Item>> = SmallVector::zero();
                     dec.expand(fld.cx, attr.span, &*attr.node.value, &**it,
-<<<<<<< HEAD
                                &mut |item| items.push(item));
-                    decorator_items.extend(
-                        items.into_iter()
-                             .flat_map(|item| expand_item(item, fld).into_iter()));
-=======
-                               box |&mut: item| items.push(item));
                     decorator_items.extend(items.into_iter()
                         .flat_map(|item| expand_item(item, fld).into_iter()
                                                                .map(|i| Annotatable::Item(i))));
@@ -1150,10 +1144,9 @@
                     // but that double-mut-borrows fld
                     let mut anns: SmallVector<Annotatable> = SmallVector::zero();
                     dec.expand(fld.cx, attr.span, &*attr.node.value, &a,
-                               box |&mut: ann| anns.push(ann));
+                               &mut |ann| anns.push(ann));
                     decorator_items.extend(anns.into_iter()
                         .flat_map(|ann| expand_annotatable(ann, fld).into_iter()));
->>>>>>> 143f2db3
 
                     fld.cx.bt_pop();
                 }
